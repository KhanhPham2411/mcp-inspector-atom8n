--- conflicted
+++ resolved
@@ -90,13 +90,9 @@
 const webAppTransports: Map<string, Transport> = new Map<string, Transport>(); // Web app transports by web app sessionId
 const serverTransports: Map<string, Transport> = new Map<string, Transport>(); // Server Transports by web app sessionId
 
-<<<<<<< HEAD
-const sessionToken = process.env.MCP_PROXY_AUTH_TOKEN || randomBytes(32).toString("hex");
-=======
 // Use provided token from environment or generate a new one
 const sessionToken =
   process.env.MCP_PROXY_TOKEN || randomBytes(32).toString("hex");
->>>>>>> 4ab77944
 const authDisabled = !!process.env.DANGEROUSLY_OMIT_AUTH;
 
 // Origin validation middleware to prevent DNS rebinding attacks
